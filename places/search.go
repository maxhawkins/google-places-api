--- conflicted
+++ resolved
@@ -80,17 +80,11 @@
 	if err != nil {
 		return nil, err
 	}
-<<<<<<< HEAD
-
-=======
 	defer resp.Body.Close()
->>>>>>> 12b7df49
 	body, err := ioutil.ReadAll(resp.Body)
 	if err != nil {
 		return nil, err
 	}
-
-	defer resp.Body.Close()
 
 	if resp.StatusCode != http.StatusOK {
 		return nil, fmt.Errorf("bad resp %d: %s", resp.StatusCode, body)
@@ -212,12 +206,11 @@
 	if err != nil {
 		return nil, err
 	}
+	defer resp.Body.Close()
 	body, err := ioutil.ReadAll(resp.Body)
 	if err != nil {
 		return nil, err
 	}
-
-	defer resp.Body.Close()
 
 	if resp.StatusCode != http.StatusOK {
 		return nil, fmt.Errorf("bad resp %d: %s", resp.StatusCode, body)
@@ -361,8 +354,6 @@
 		return nil, err
 	}
 
-	defer resp.Body.Close()
-
 	if data.Status != "OK" {
 		return nil, &apiError{
 			Status:  data.Status,
